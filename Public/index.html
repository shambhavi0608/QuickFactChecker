--- conflicted
+++ resolved
@@ -27,7 +27,7 @@
   <script src="https://cdn.jsdelivr.net/npm/chart.js"></script>
 </head>
 <body>
-<<<<<<< HEAD
+
   <div class="container">
     <div class="header">
       {% with messages = get_flashed_messages() %}
@@ -83,7 +83,7 @@
             <div class="char-count" id="char-count">
               <span id="char-count-text">0 characters</span>
               <button type="button" class="clear-btn" id="clear-btn" aria-label="Clear text">✖️</button>
-=======
+
     <div class="container">
         <div class="header">
             <!-- {% with messages = get_flashed_messages() %}
@@ -117,7 +117,7 @@
                     <line x1="16" y1="17" x2="8" y2="17"/>
                     <polyline points="10,9 9,9 8,9"/>
                 </svg>
->>>>>>> e8c31228
+
             </div>
           </div>
         </div>
