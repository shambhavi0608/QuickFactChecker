--- conflicted
+++ resolved
@@ -189,13 +189,12 @@
             </button>
           </div>
         </div>
-<<<<<<< HEAD
+
         <div class="history-items" id="history-items" aria-live="polite"></div>
       </div>
     </div>
   </div>
-
-    <div class="charts">
+  <div class="charts">
         <canvas id="confusion-matrix-chart"></canvas>
         <canvas id="roc-curve-chart"></canvas>
     </div>
@@ -204,14 +203,9 @@
   <canvas id="confetti-canvas" style="position: fixed; pointer-events: none; top: 0; left: 0; width: 100%; height: 100%; z-index: 9999; display: none;"></canvas>
 
   <!-- Scripts -->
-  <script src="script.js"></script>
-=======
-      </div>
-    </div>
-  </div>
-
+  <script src="script.js"></script
+    
   <!-- Flask static URL for JS -->
   <script src="{{ url_for('static', filename='js/script.js') }}"></script>
->>>>>>> 4d4db0d5
 </body>
 </html>