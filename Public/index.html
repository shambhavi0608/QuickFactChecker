<!DOCTYPE html>
<html lang="en">
<head>
  <meta charset="UTF-8" />
  <meta name="viewport" content="width=device-width, initial-scale=1.0" />
  <meta name="description" content="Free AI-powered tool to verify news articles and claims." />
  <link rel="canonical" href="https://yoursite.com/fact-checker" />

  <!-- Open Graph / Social -->
  <meta property="og:title" content="Quick Fact Checker" />
  <meta property="og:description" content="Verify news authenticity with AI-powered analysis." />
  <meta property="og:image" content="https://yoursite.com/logo-preview.png" />
  <meta property="og:url" content="https://yoursite.com/fact-checker" />
  <meta name="twitter:card" content="summary_large_image" />
  <meta name="twitter:title" content="Quick Fact Checker" />
  <meta name="twitter:description" content="Verify news authenticity with AI-powered analysis." />
  <meta name="twitter:image" content="https://yoursite.com/logo-preview.png" />

  <!-- PWA -->
  <link rel="manifest" href="/manifest.json" />
  <meta name="theme-color" content="#4f46e5" />

  <!-- Flask static URL for CSS -->
  <link rel="stylesheet" href="{{ url_for('static', filename='css/style.css') }}" />

  <title>Enhanced Quick Fact Checker with Modern UI/UX</title>
  <link rel="stylesheet" href="https://cdnjs.cloudflare.com/ajax/libs/font-awesome/7.0.1/css/all.min.css" integrity="sha512-2SwdPD6INVrV/lHTZbO2nodKhrnDdJK9/kg2XD1r9uGqPo1cUbujc+IYdlYdEErWNu69gVcYgdxlmVmzTWnetw==" crossorigin="anonymous" referrerpolicy="no-referrer" />

  <!-- Chart.js -->

  <script src="https://cdn.jsdelivr.net/npm/chart.js"></script>
</head>
<body>
  <div class="container">
    <!-- Header -->

  <!-- Chart.js CDN -->

  <script src="https://cdn.jsdelivr.net/npm/chart.js"></script>
</head>
<body>
  <div class="container">

    <!-- Header -->

    <div class="header">
      <!-- Flash messages -->
      {% with messages = get_flashed_messages() %}
        {% if messages %}
          <ul style="color: red; font-weight: bold;">
            {% for message in messages %}
              <li>{{ message }}</li>
            {% endfor %}
          </ul>
        {% endif %}
      {% endwith %}

      <button class="theme-toggle" id="theme-toggle" aria-label="Toggle theme">
        <svg xmlns="http://www.w3.org/2000/svg" width="24" height="24"
          viewBox="0 0 24 24" fill="none" stroke="currentColor" stroke-width="2"
          stroke-linecap="round" stroke-linejoin="round" class="theme-icon">
          <circle cx="12" cy="12" r="4"/>
          <path d="M12 2v2"/>
          <path d="M12 20v2"/>
          <path d="m4.93 4.93 1.41 1.41"/>
          <path d="m17.66 17.66 1.41 1.41"/>
          <path d="M2 12h2"/>
          <path d="M20 12h2"/>
          <path d="m6.34 17.66-1.41 1.41"/>
          <path d="m19.07 4.93-1.41 1.41"/>
        </svg>
      </button>

      <div class="logo-container">
        <svg xmlns="http://www.w3.org/2000/svg" width="40" height="40"
          viewBox="0 0 24 24" fill="none" stroke="currentColor"
          stroke-width="2" stroke-linecap="round" stroke-linejoin="round">
          <path d="M14 2H6a2 2 0 0 0-2 2v16a2 2 0 0 0 2 2h12a2 2 0 0 0 2-2V8z"/>
          <polyline points="14,2 14,8 20,8"/>
          <line x1="16" y1="13" x2="8" y2="13"/>
          <line x1="16" y1="17" x2="8" y2="17"/>
          <polyline points="10,9 9,9 8,9"/>
        </svg>
      </div>
      <h1>Quick Fact Checker</h1>
      <p class="subtitle">Verify the authenticity of news articles and claims with AI-powered analysis</p>
    </div>

    <!-- Main Fact Checker Card -->
    <div class="main-card">
      <form id="prediction-form" method="POST" action="{{ url_for('predict') }}" novalidate>
        <div class="form-group">
          <label for="text-input">Enter text to analyze</label>
          <div class="textarea-container">
            <textarea id="text-input" name="text"
              placeholder="Paste your article, news story, or claim here for fact-checking..."
              aria-describedby="char-count" required></textarea>
            <div class="char-count" id="char-count">
              <span id="char-count-text">0 characters</span>
              <button type="button" class="clear-btn" id="clear-btn" aria-label="Clear text">✖️</button>


    <div class="container">
        <div class="header">
            <!-- {% with messages = get_flashed_messages() %}
  {% if messages %}
    <ul style="color: red; font-weight: bold;">
      {% for message in messages %}
        <li>{{ message }}</li>
      {% endfor %}
    </ul>
  {% endif %}
{% endwith %} -->

            <button class="theme-toggle" id="theme-toggle" aria-label="Toggle theme">
                <svg xmlns="http://www.w3.org/2000/svg" width="24" height="24" viewBox="0 0 24 24" fill="none" stroke="currentColor" stroke-width="2" stroke-linecap="round" stroke-linejoin="round" class="theme-icon">
                    <circle cx="12" cy="12" r="4"/>
                    <path d="M12 2v2"/>
                    <path d="M12 20v2"/>
                    <path d="m4.93 4.93 1.41 1.41"/>
                    <path d="m17.66 17.66 1.41 1.41"/>
                    <path d="M2 12h2"/>
                    <path d="M20 12h2"/>
                    <path d="m6.34 17.66-1.41 1.41"/>
                    <path d="m19.07 4.93-1.41 1.41"/>
                </svg>
            </button>
            <div class="logo-container">
                <svg xmlns="http://www.w3.org/2000/svg" width="40" height="40" viewBox="0 0 24 24" fill="none" stroke="currentColor" stroke-width="2" stroke-linecap="round" stroke-linejoin="round">
                    <path d="M14 2H6a2 2 0 0 0-2 2v16a2 2 0 0 0 2 2h12a2 2 0 0 0 2-2V8z"/>
                    <polyline points="14,2 14,8 20,8"/>
                    <line x1="16" y1="13" x2="8" y2="13"/>
                    <line x1="16" y1="17" x2="8" y2="17"/>
                    <polyline points="10,9 9,9 8,9"/>
                </svg>


            </div>
          </div>
        </div>

        
    <!-- 🆕 Model Performance Dashboard -->
    <div class="dashboard-card">
      <div class="summary-box" id="summary-box">
        <h3>Summary Insights</h3>
        <p id="summary-text">Select a model to see insights...</p>
      </div>
      <div style="display: flex; align-items: center; gap: 50px;" class="dashboard-filters">
        <div>
        <label for="model-select">Choose Models:</label>
        <select id="model-select" multiple>
          <option value="logreg">Logistic Regression</option>
          <option value="rf">Random Forest</option>
          <option value="lstm">LSTM</option>
        </select>
        </div>
        <div>
        <label for="dataset-select">Dataset:</label>
        <select id="dataset-select">
          <option value="train">Train</option>
          <option value="test" selected>Test</option>
          <option value="valid">Validation</option>
        </select>
        </div>
        <div>
        <label for="metric-select">Metric:</label>
        <select id="metric-select">
          <option value="accuracy">Accuracy</option>
          <option value="precision">Precision</option>
          <option value="recall">Recall</option>
          <option value="f1">F1-Score</option>
        </select>
        </div>
      </div>
    </div>

      <!-- example section -->
        <div class="sample-inputs">
          <p>Try these examples:</p>
          <div class="sample-buttons">
            <button type="button" class="sample-btn" data-sample="Holding your breath for more than 15 seconds is a valid self-test for COVID-19. If you can do it without coughing, you don't have the virus.">💉 COVID-19 Climate Vaccine Claim</button>
            <button type="button" class="sample-btn" data-sample="An AI system called AlphaFold successfully predicted the 3D structures of over 200 million proteins, a breakthrough that could dramatically accelerate biological research.">🤖 AI Capabilities</button>
            <button type="button" class="sample-btn" data-sample="With more than 968 million eligible voters in its 2024 general election, India remains the world's largest democracy by population.">🗣️ Political Speech Fact</button>
          </div>
        </div>

        <button type="submit" id="submit-btn" class="btn-primary" aria-label="Analyze text">
          <span class="btn-content">
            <svg xmlns="http://www.w3.org/2000/svg" width="20" height="20"
              viewBox="0 0 24 24" fill="none" stroke="currentColor"
              stroke-width="2" stroke-linecap="round" stroke-linejoin="round">
              <circle cx="11" cy="11" r="8"/>
              <path d="m21 21-4.35-4.35"/>
            </svg>
            Analyze Text
          </span>
          <span class="loading-spinner" aria-hidden="true"></span>
        </button>
      </form>

      <!-- Prediction Result -->
      <div id="prediction-result" class="prediction-result" role="status" aria-live="polite" aria-atomic="true">
        <div class="result-icon">
          <svg xmlns="http://www.w3.org/2000/svg" width="24" height="24"
            viewBox="0 0 24 24" fill="none" stroke="currentColor" stroke-width="2"
            stroke-linecap="round" stroke-linejoin="round" class="result-icon-svg">
            <path d="M12 22c5.523 0 10-4.477 10-10S17.523 2 12 2 2 6.477 2 12s4.477 10 10 10z"/>
            <path d="m9 12 2 2 4-4"/>
          </svg>
        </div>
        <div class="result-content">
          <div class="result-title" id="result-title">Analysis Result</div>
          <div id="result-message">Processing your text...</div>
          <div class="confidence-bar" id="confidence-bar" style="display: none;">
            <div class="confidence-fill" id="confidence-fill"></div>
          </div>
          <div id="confidence-text" style="display: none;"></div>
          <div class="result-actions">
            <button class="action-btn" id="copy-btn" aria-label="Copy result">
              <svg xmlns="http://www.w3.org/2000/svg" width="16" height="16"
                viewBox="0 0 24 24" fill="none" stroke="currentColor"
                stroke-width="2" stroke-linecap="round" stroke-linejoin="round">
                <rect width="14" height="14" x="8" y="8" rx="2" ry="2"/>
                <path d="M4 16c-1.1 0-2-.9-2-2V4c0-1.1.9-2 2-2h10c1.1 0 2 .9 2 2"/>
              </svg>
              Copy Result
            </button>
            <button class="action-btn" id="share-btn" aria-label="Share result">
              <svg xmlns="http://www.w3.org/2000/svg" width="16" height="16"
                viewBox="0 0 24 24" fill="none" stroke="currentColor"
                stroke-width="2" stroke-linecap="round" stroke-linejoin="round">
                <path d="M4 12v8a2 2 0 0 0 2 2h12a2 2 0 0 0 2-2v-8"/>
                <polyline points="16,6 12,2 8,6"/>
                <line x1="12" y1="2" x2="12" y2="15"/>
              </svg>
              Share Result
            </button>
          </div>
          <button class="retry-btn" id="retry-btn" style="display: none;" aria-label="Retry analysis">🔄 Retry</button>

        </div>
      </div>

      <!-- History Section -->
      <div class="history-card" id="history-card" style="display: none;">
        <div class="history-header" id="history-header" role="button" aria-expanded="false" tabindex="0">
          <div class="history-title">Recent Checks (<span id="history-count">0</span>)</div>
          <svg xmlns="http://www.w3.org/2000/svg" width="20" height="20" 
            viewBox="0 0 24 24" fill="none" stroke="currentColor" stroke-width="2" 
            stroke-linecap="round" stroke-linejoin="round" class="history-toggle" id="history-toggle">
            <polyline points="6,9 12,15 18,9"/>
          </svg>
        </div>

<<<<<<< HEAD
        </div>

        <div class="history-items" id="history-items" aria-live="polite"></div>
      </div>
    </div>

    <!-- 🆕 Model Performance Dashboard -->
    <div class="dashboard-card">
      <h2>Model Performance Dashboard</h2>
      <div class="dashboard-filters">
        <label for="model-select">Choose Models:</label>
        <select id="model-select" multiple>

          <option value="Logistic Regression">Logistic Regression</option>
          <option value="Random Forest">Random Forest</option>
          <option value="LSTM">LSTM</option>

          <option value="logreg">Logistic Regression</option>
          <option value="rf">Random Forest</option>
          <option value="lstm">LSTM</option>


          <option value="Logistic Regression">Logistic Regression</option>
          <option value="Random Forest">Random Forest</option>
          <option value="LSTM">LSTM</option>
        </select>

        <label for="dataset-select">Dataset:</label>
        <select id="dataset-select">
          <option value="train">Train</option>
          <option value="test" selected>Test</option>
          <option value="valid">Validation</option>
        </select>

        <label for="metric-select">Metric:</label>
        <select id="metric-select">
          <option value="accuracy">Accuracy</option>
          <option value="precision">Precision</option>
          <option value="recall">Recall</option>
          <option value="f1">F1-Score</option>
        </select>
      </div>

      <div class="chart-box">
        <canvas id="dashboard-chart" height="300"></canvas>

      <div class="charts">
        <canvas id="confusion-matrix-chart"></canvas>
        <canvas id="roc-curve-chart"></canvas>


      </div>

      <div class="summary-box" id="summary-box">
        <h3>Summary Insights</h3>
        <p id="summary-text">Select a model to see insights...</p>

=======
        <div class="history-items" id="history-items" aria-live="polite"></div>
>>>>>>> 290e66a0
      </div>
    </div>
  </div>
  <div class="charts">
        <canvas id="confusion-matrix-chart"></canvas>
        <canvas id="roc-curve-chart"></canvas>
    </div>
  <!-- Toast + Confetti -->
  <div class="toast" id="toast" role="alert" aria-live="assertive" aria-atomic="true"></div>
  <canvas id="confetti-canvas" style="position: fixed; pointer-events: none; top: 0; left: 0; width: 100%; height: 100%; z-index: 9999; display: none;"></canvas>

  <!-- Scripts -->
  <script src="script.js"></script
    
  <!-- Flask static URL for JS -->
  <script src="{{ url_for('static', filename='js/script.js') }}"></script>
</body>
</html><|MERGE_RESOLUTION|>--- conflicted
+++ resolved
@@ -240,6 +240,8 @@
           <button class="retry-btn" id="retry-btn" style="display: none;" aria-label="Retry analysis">🔄 Retry</button>
 
         </div>
+
+        <div class="history-items" id="history-items" aria-live="polite"></div>
       </div>
 
       <!-- History Section -->
@@ -253,7 +255,6 @@
           </svg>
         </div>
 
-<<<<<<< HEAD
         </div>
 
         <div class="history-items" id="history-items" aria-live="polite"></div>
@@ -311,9 +312,6 @@
         <h3>Summary Insights</h3>
         <p id="summary-text">Select a model to see insights...</p>
 
-=======
-        <div class="history-items" id="history-items" aria-live="polite"></div>
->>>>>>> 290e66a0
       </div>
     </div>
   </div>
