<!DOCTYPE html>
<html lang="en">
<head>

  <meta charset="UTF-8">
  <meta name="viewport" content="width=device-width, initial-scale=1.0">
  <meta name="description" content="Free AI-powered tool to verify news articles and claims.">
  <link rel="canonical" href="https://yoursite.com/fact-checker" />

  <!-- Open Graph / Social -->
  <meta property="og:title" content="Quick Fact Checker">
  <meta property="og:description" content="Verify news authenticity with AI-powered analysis.">
  <meta property="og:image" content="https://yoursite.com/logo-preview.png">
  <meta property="og:url" content="https://yoursite.com/fact-checker">
  <meta name="twitter:card" content="summary_large_image">
  <meta name="twitter:title" content="Quick Fact Checker">
  <meta name="twitter:description" content="Verify news authenticity with AI-powered analysis.">
  <meta name="twitter:image" content="https://yoursite.com/logo-preview.png">

  <!-- PWA -->
  <link rel="manifest" href="/manifest.json">
  <meta name="theme-color" content="#4f46e5">

  <link rel="stylesheet" href="style.css">
  <title>Enhanced Quick Fact Checker with Modern UI/UX</title>

  <!-- Chart.js -->

  <meta charset="UTF-8" />
  <meta name="viewport" content="width=device-width, initial-scale=1.0" />
  <meta name="description" content="Free AI-powered tool to verify news articles and claims." />
  <link rel="canonical" href="https://yoursite.com/fact-checker" />

  <!-- Open Graph / Social -->
  <meta property="og:title" content="Quick Fact Checker" />
  <meta property="og:description" content="Verify news authenticity with AI-powered analysis." />
  <meta property="og:image" content="https://yoursite.com/logo-preview.png" />
  <meta property="og:url" content="https://yoursite.com/fact-checker" />
  <meta name="twitter:card" content="summary_large_image" />
  <meta name="twitter:title" content="Quick Fact Checker" />
  <meta name="twitter:description" content="Verify news authenticity with AI-powered analysis." />
  <meta name="twitter:image" content="https://yoursite.com/logo-preview.png" />

  <!-- PWA -->
  <link rel="manifest" href="/manifest.json" />
  <meta name="theme-color" content="#4f46e5" />

  <!-- Flask static URL for CSS -->
  <link rel="stylesheet" href="{{ url_for('static', filename='css/style.css') }}" />

  <title>Enhanced Quick Fact Checker with Modern UI/UX</title>
  <link rel="stylesheet" href="https://cdnjs.cloudflare.com/ajax/libs/font-awesome/7.0.1/css/all.min.css" integrity="sha512-2SwdPD6INVrV/lHTZbO2nodKhrnDdJK9/kg2XD1r9uGqPo1cUbujc+IYdlYdEErWNu69gVcYgdxlmVmzTWnetw==" crossorigin="anonymous" referrerpolicy="no-referrer" />

  <!-- Chart.js -->

  <script src="https://cdn.jsdelivr.net/npm/chart.js"></script>
</head>
<body>
  <div class="container">
    <!-- Header -->

  <!-- Chart.js CDN -->

  <script src="https://cdn.jsdelivr.net/npm/chart.js"></script>
</head>
<body>
  <div class="container">

    <!-- Header -->

    <div class="header">
      <!-- Flash messages -->
      {% with messages = get_flashed_messages() %}
        {% if messages %}
          <ul style="color: red; font-weight: bold;">
            {% for message in messages %}
              <li>{{ message }}</li>
            {% endfor %}
          </ul>
        {% endif %}
      {% endwith %}

      <button class="theme-toggle" id="theme-toggle" aria-label="Toggle theme">
        <svg xmlns="http://www.w3.org/2000/svg" width="24" height="24"
          viewBox="0 0 24 24" fill="none" stroke="currentColor" stroke-width="2"
          stroke-linecap="round" stroke-linejoin="round" class="theme-icon">
          <circle cx="12" cy="12" r="4"/>
          <path d="M12 2v2"/>
          <path d="M12 20v2"/>
          <path d="m4.93 4.93 1.41 1.41"/>
          <path d="m17.66 17.66 1.41 1.41"/>
          <path d="M2 12h2"/>
          <path d="M20 12h2"/>
          <path d="m6.34 17.66-1.41 1.41"/>
          <path d="m19.07 4.93-1.41 1.41"/>
        </svg>
      </button>

      <div class="logo-container">
        <svg xmlns="http://www.w3.org/2000/svg" width="40" height="40"
          viewBox="0 0 24 24" fill="none" stroke="currentColor"
          stroke-width="2" stroke-linecap="round" stroke-linejoin="round">
          <path d="M14 2H6a2 2 0 0 0-2 2v16a2 2 0 0 0 2 2h12a2 2 0 0 0 2-2V8z"/>
          <polyline points="14,2 14,8 20,8"/>
          <line x1="16" y1="13" x2="8" y2="13"/>
          <line x1="16" y1="17" x2="8" y2="17"/>
          <polyline points="10,9 9,9 8,9"/>
        </svg>
      </div>
      <h1>Quick Fact Checker</h1>
      <p class="subtitle">Verify the authenticity of news articles and claims with AI-powered analysis</p>
    </div>

    <!-- Main Fact Checker Card -->
    <div class="main-card">
      <form id="prediction-form" method="POST" action="{{ url_for('predict') }}" novalidate>
        <div class="form-group">
          <label for="text-input">Enter text to analyze</label>
          <div class="textarea-container">
            <textarea id="text-input" name="text"
              placeholder="Paste your article, news story, or claim here for fact-checking..."
              aria-describedby="char-count" required></textarea>
            <div class="char-count" id="char-count">
              <span id="char-count-text">0 characters</span>
              <button type="button" class="clear-btn" id="clear-btn" aria-label="Clear text">✖️</button>


    <div class="container">
        <div class="header">
<<<<<<< HEAD
            {% with messages = get_flashed_messages() %}
  {% if messages %}
    <ul style="color: red; font-weight: bold;">
      {% for message in messages %}
        <li>{{ message }}</li>
      {% endfor %}
    </ul>
  {% endif %}

{% endwith %}

      <button class="theme-toggle" id="theme-toggle" aria-label="Toggle theme">
        <svg xmlns="http://www.w3.org/2000/svg" width="24" height="24" 
          viewBox="0 0 24 24" fill="none" stroke="currentColor" stroke-width="2" 
          stroke-linecap="round" stroke-linejoin="round" class="theme-icon">
          <circle cx="12" cy="12" r="4"/>
          <path d="M12 2v2"/>
          <path d="M12 20v2"/>
          <path d="m4.93 4.93 1.41 1.41"/>
          <path d="m17.66 17.66 1.41 1.41"/>
          <path d="M2 12h2"/>
          <path d="M20 12h2"/>
          <path d="m6.34 17.66-1.41 1.41"/>
          <path d="m19.07 4.93-1.41 1.41"/>
        </svg>
      </button>

      <div class="logo-container">
        <svg xmlns="http://www.w3.org/2000/svg" width="40" height="40" 
          viewBox="0 0 24 24" fill="none" stroke="currentColor" 
          stroke-width="2" stroke-linecap="round" stroke-linejoin="round">
          <path d="M14 2H6a2 2 0 0 0-2 2v16a2 2 0 0 0 2 2h12a2 2 0 0 0 2-2V8z"/>
          <polyline points="14,2 14,8 20,8"/>
          <line x1="16" y1="13" x2="8" y2="13"/>
          <line x1="16" y1="17" x2="8" y2="17"/>
          <polyline points="10,9 9,9 8,9"/>
        </svg>
      </div>
      <h1>Quick Fact Checker</h1>
      <p class="subtitle">Verify the authenticity of news articles and claims with AI-powered analysis</p>
    </div>

    <!-- Main Fact Checker Card -->
    <div class="main-card">
      <form id="prediction-form" novalidate>
        <div class="form-group">
          <label for="text-input">Enter text to analyze</label>
          <div class="textarea-container">
            <textarea id="text-input" name="text" 
              placeholder="Paste your article, news story, or claim here for fact-checking..." 
              aria-describedby="char-count" required></textarea>
            <div class="char-count" id="char-count">
              <span id="char-count-text">0 characters</span>
              <button type="button" class="clear-btn" id="clear-btn" aria-label="Clear text">✖️</button>

{% endwith %} -->

=======
>>>>>>> dac83bc9
            <button class="theme-toggle" id="theme-toggle" aria-label="Toggle theme">
                <svg xmlns="http://www.w3.org/2000/svg" width="24" height="24"
                     viewBox="0 0 24 24" fill="none" stroke="currentColor"
                     stroke-width="2" stroke-linecap="round" stroke-linejoin="round"
                     class="theme-icon">
                    <circle cx="12" cy="12" r="4"/>
                    <path d="M12 2v2"/>
                    <path d="M12 20v2"/>
                    <path d="m4.93 4.93 1.41 1.41"/>
                    <path d="m17.66 17.66 1.41 1.41"/>
                    <path d="M2 12h2"/>
                    <path d="M20 12h2"/>
                    <path d="m6.34 17.66-1.41 1.41"/>
                    <path d="m19.07 4.93-1.41 1.41"/>
                </svg>
            </button>
            <div class="logo-container">
                <svg xmlns="http://www.w3.org/2000/svg" width="40" height="40"
                     viewBox="0 0 24 24" fill="none" stroke="currentColor"
                     stroke-width="2" stroke-linecap="round" stroke-linejoin="round">
                    <path d="M14 2H6a2 2 0 0 0-2 2v16a2 2 0 0 0 2 2h12a2 2 0 0 0 2-2V8z"/>
                    <polyline points="14,2 14,8 20,8"/>
                    <line x1="16" y1="13" x2="8" y2="13"/>
                    <line x1="16" y1="17" x2="8" y2="17"/>
                    <polyline points="10,9 9,9 8,9"/>
                </svg>


            </div>
          </div>
        </div>

<<<<<<< HEAD

        <div class="sample-inputs">
          <p>Try these examples:</p>
          <div class="sample-buttons">
            <button type="button" class="sample-btn" data-sample="Scientists have discovered a new planet that is completely made of diamonds and is only 10 light years away from Earth.">Example 1</button>
            <button type="button" class="sample-btn" data-sample="A recent study published in Nature shows that drinking 8 glasses of water daily significantly improves cognitive function in adults.">Example 2</button>
            <button type="button" class="sample-btn" data-sample="Local government announces new infrastructure project to improve city transportation with $50 million budget allocation.">Example 3</button>
          </div>
        </div>

        <button type="submit" id="submit-btn" class="btn-primary" aria-label="Analyze text">
          <span class="btn-content">
            <svg xmlns="http://www.w3.org/2000/svg" width="20" height="20" 
              viewBox="0 0 24 24" fill="none" stroke="currentColor" stroke-width="2" 
              stroke-linecap="round" stroke-linejoin="round">
              <circle cx="11" cy="11" r="8"/>
              <path d="m21 21-4.35-4.35"/>
            </svg> Analyze Text
          </span>
          <span class="loading-spinner" aria-hidden="true"></span>
        </button>
      </form>

      <!-- Prediction Result -->
      <div id="prediction-result" class="prediction-result" role="status" aria-live="polite" aria-atomic="true">
        <div class="result-icon">
          <svg xmlns="http://www.w3.org/2000/svg" width="24" height="24" 
            viewBox="0 0 24 24" fill="none" stroke="currentColor" stroke-width="2" 
            stroke-linecap="round" stroke-linejoin="round" class="result-icon-svg">
            <path d="M12 22c5.523 0 10-4.477 10-10S17.523 2 12 2 2 6.477 2 12s4.477 10 10 10z"/>
            <path d="m9 12 2 2 4-4"/>
          </svg>
        </div>
        <div class="result-content">
          <div class="result-title" id="result-title">Analysis Result</div>
          <div id="result-message">Processing your text...</div>
          <div class="confidence-bar" id="confidence-bar" style="display: none;">
            <div class="confidence-fill" id="confidence-fill"></div>
          </div>
          <div id="confidence-text" style="display: none;"></div>
          <div class="result-actions">
            <button class="action-btn" id="copy-btn" aria-label="Copy result">📋 Copy Result</button>
            <button class="action-btn" id="share-btn" aria-label="Share result">🔗 Share</button>
          </div>
          <button class="retry-btn" id="retry-btn" style="display: none;" aria-label="Retry analysis">🔄 Retry</button>
        </div>
      </div>

      <!-- History Section -->
      <div class="history-card" id="history-card" style="display: none;">
        <div class="history-header" id="history-header" role="button" aria-expanded="false" tabindex="0">
          <div class="history-title">Recent Checks (<span id="history-count">0</span>)</div>
          <svg xmlns="http://www.w3.org/2000/svg" width="20" height="20" 
            viewBox="0 0 24 24" fill="none" stroke="currentColor" stroke-width="2" 
            stroke-linecap="round" stroke-linejoin="round" class="history-toggle" id="history-toggle">
            <polyline points="6,9 12,15 18,9"/>
          </svg>
        </div>
        <div class="history-items" id="history-items" aria-live="polite"></div>
      </div>
    </div>

    <!-- 🆕 Model Performance Dashboard -->
    <div class="dashboard-card">
      <h2>Model Performance Dashboard</h2>
      <div class="dashboard-filters">
        <label for="model-select">Choose Models:</label>
        <select id="model-select" multiple>
          <option value="Logistic Regression">Logistic Regression</option>
          <option value="Random Forest">Random Forest</option>
          <option value="LSTM">LSTM</option>
        </select>

        <label for="dataset-select">Dataset:</label>
        <select id="dataset-select">
          <option value="train">Train</option>
          <option value="test" selected>Test</option>
          <option value="valid">Validation</option>
        </select>
=======
        <div class="main-card">
            <form id="prediction-form" novalidate>
                <div class="form-group">
                    <label for="text-input">Enter text to analyze</label>
                    <div class="textarea-container">
                        <textarea 
                            id="text-input" 
                            name="text" 
                            placeholder="Paste your article, news story, or claim here for fact-checking..."
                            aria-describedby="char-count"
                            required
                        ></textarea>
                        <div class="char-count" id="char-count">
                            <span id="char-count-text">0 characters</span>
                            <button type="button" class="clear-btn" id="clear-btn" aria-label="Clear text">✖️</button>
                        </div>
                    </div>
                </div>
                <div class="sample-inputs">
                    <p>Try these examples:</p>
                    <div class="sample-buttons">
                        <button type="button" class="sample-btn" data-sample="Scientists have discovered a new planet that is completely made of diamonds and is only 10 light years away from Earth.">Example 1</button>
                        <button type="button" class="sample-btn" data-sample="A recent study published in Nature shows that drinking 8 glasses of water daily significantly improves cognitive function in adults.">Example 2</button>
                        <button type="button" class="sample-btn" data-sample="Local government announces new infrastructure project to improve city transportation with $50 million budget allocation.">Example 3</button>
                    </div>
                </div>
                <button type="submit" id="submit-btn" class="btn-primary" aria-label="Analyze text">
                    <span class="btn-content">
                        <svg xmlns="http://www.w3.org/2000/svg" width="20" height="20"
                             viewBox="0 0 24 24" fill="none" stroke="currentColor"
                             stroke-width="2" stroke-linecap="round" stroke-linejoin="round">
                            <circle cx="11" cy="11" r="8"/>
                            <path d="m21 21-4.35-4.35"/>
                        </svg>
                        Analyze Text
                    </span>
                    <span class="loading-spinner" aria-hidden="true"></span>
                </button>
            </form>
            <div id="prediction-result" class="prediction-result" role="status" aria-live="polite" aria-atomic="true">
                <div class="result-icon">
                    <svg xmlns="http://www.w3.org/2000/svg" width="24" height="24"
                         viewBox="0 0 24 24" fill="none" stroke="currentColor"
                         stroke-width="2" stroke-linecap="round" stroke-linejoin="round"
                         class="result-icon-svg"></svg>
                </div>
                <div class="result-content">
                    <div class="result-title" id="result-title">Analysis Result</div>
                    <div id="result-message">Processing your text...</div>
                    <div class="confidence-bar" id="confidence-bar" style="display: none;">
                        <div class="confidence-fill" id="confidence-fill"></div>
                    </div>
                    <div id="confidence-text" style="display: none;"></div>
                    <div class="result-actions">
                        <button class="action-btn" id="copy-btn" aria-label="Copy result">Copy</button>
                        <button class="action-btn" id="share-btn" aria-label="Share result">Share</button>
                    </div>
                    <button class="retry-btn" id="retry-btn" style="display: none;" aria-label="Retry analysis">Retry</button>
                </div>
            </div>
        </div>
        <div class="history-card" id="history-card" style="display: none;">
            <div class="history-header" id="history-header" role="button" aria-expanded="false" tabindex="0">
                <div class="history-title">
                    Recent Checks (<span id="history-count">0</span>)
                </div>
                <svg xmlns="http://www.w3.org/2000/svg" width="20" height="20"
                     viewBox="0 0 24 24" fill="none" stroke="currentColor"
                     stroke-width="2" stroke-linecap="round" stroke-linejoin="round"
                     class="history-toggle" id="history-toggle">
                    <polyline points="6,9 12,15 18,9"/>
                </svg>
            </div>
            <div class="history-items" id="history-items" aria-live="polite"></div>

>>>>>>> dac83bc9

        
    <!-- 🆕 Model Performance Dashboard -->
    <div class="dashboard-card">
      <div class="summary-box" id="summary-box">
        <h3>Summary Insights</h3>
        <p id="summary-text">Select a model to see insights...</p>
      </div>
      <div style="display: flex; align-items: center; gap: 50px;" class="dashboard-filters">
        <div>
        <label for="model-select">Choose Models:</label>
        <select id="model-select" multiple>
          <option value="logreg">Logistic Regression</option>
          <option value="rf">Random Forest</option>
          <option value="lstm">LSTM</option>
        </select>
        </div>
        <div>
        <label for="dataset-select">Dataset:</label>
        <select id="dataset-select">
          <option value="train">Train</option>
          <option value="test" selected>Test</option>
          <option value="valid">Validation</option>
        </select>

        </div>
        <div>

        <label for="metric-select">Metric:</label>
        <select id="metric-select">
          <option value="accuracy">Accuracy</option>
          <option value="precision">Precision</option>
          <option value="recall">Recall</option>
          <option value="f1">F1-Score</option>
        </select>

      </div>

      <div class="chart-box">
        <canvas id="dashboard-chart" height="300"></canvas>
      </div>

      <div class="summary-box" id="summary-box">
        <h3>Summary Insights</h3>
        <p id="summary-text">Select a model to see insights...</p>
      </div>
    </div>
  </div>

        </div>
      </div>
    </div>

    <div class="toast" id="toast" role="alert" aria-live="assertive" aria-atomic="true"></div>
    <canvas id="confetti-canvas" style="position: fixed; pointer-events: none; top: 0; left: 0; width: 100%; height: 100%; z-index: 9999; display: none;"></canvas>
    <script src="script.js"></script>


      <!-- example section -->
        <div class="sample-inputs">
          <p>Try these examples:</p>
          <div class="sample-buttons">
            <button type="button" class="sample-btn" data-sample="Holding your breath for more than 15 seconds is a valid self-test for COVID-19. If you can do it without coughing, you don't have the virus.">💉 COVID-19 Climate Vaccine Claim</button>
            <button type="button" class="sample-btn" data-sample="An AI system called AlphaFold successfully predicted the 3D structures of over 200 million proteins, a breakthrough that could dramatically accelerate biological research.">🤖 AI Capabilities</button>
            <button type="button" class="sample-btn" data-sample="With more than 968 million eligible voters in its 2024 general election, India remains the world's largest democracy by population.">🗣️ Political Speech Fact</button>
          </div>
        </div>

        <button type="submit" id="submit-btn" class="btn-primary" aria-label="Analyze text">
          <span class="btn-content">
            <svg xmlns="http://www.w3.org/2000/svg" width="20" height="20"
              viewBox="0 0 24 24" fill="none" stroke="currentColor"
              stroke-width="2" stroke-linecap="round" stroke-linejoin="round">
              <circle cx="11" cy="11" r="8"/>
              <path d="m21 21-4.35-4.35"/>
            </svg>
            Analyze Text
          </span>
          <span class="loading-spinner" aria-hidden="true"></span>
        </button>
      </form>

      <!-- Prediction Result -->
      <div id="prediction-result" class="prediction-result" role="status" aria-live="polite" aria-atomic="true">
        <div class="result-icon">
          <svg xmlns="http://www.w3.org/2000/svg" width="24" height="24"
            viewBox="0 0 24 24" fill="none" stroke="currentColor" stroke-width="2"
            stroke-linecap="round" stroke-linejoin="round" class="result-icon-svg">
            <path d="M12 22c5.523 0 10-4.477 10-10S17.523 2 12 2 2 6.477 2 12s4.477 10 10 10z"/>
            <path d="m9 12 2 2 4-4"/>
          </svg>
        </div>
        <div class="result-content">
          <div class="result-title" id="result-title">Analysis Result</div>
          <div id="result-message">Processing your text...</div>
          <div class="confidence-bar" id="confidence-bar" style="display: none;">
            <div class="confidence-fill" id="confidence-fill"></div>
          </div>
          <div id="confidence-text" style="display: none;"></div>
          <div class="result-actions">
            <button class="action-btn" id="copy-btn" aria-label="Copy result">
              <svg xmlns="http://www.w3.org/2000/svg" width="16" height="16"
                viewBox="0 0 24 24" fill="none" stroke="currentColor"
                stroke-width="2" stroke-linecap="round" stroke-linejoin="round">
                <rect width="14" height="14" x="8" y="8" rx="2" ry="2"/>
                <path d="M4 16c-1.1 0-2-.9-2-2V4c0-1.1.9-2 2-2h10c1.1 0 2 .9 2 2"/>
              </svg>
              Copy Result
            </button>
            <button class="action-btn" id="share-btn" aria-label="Share result">
              <svg xmlns="http://www.w3.org/2000/svg" width="16" height="16"
                viewBox="0 0 24 24" fill="none" stroke="currentColor"
                stroke-width="2" stroke-linecap="round" stroke-linejoin="round">
                <path d="M4 12v8a2 2 0 0 0 2 2h12a2 2 0 0 0 2-2v-8"/>
                <polyline points="16,6 12,2 8,6"/>
                <line x1="12" y1="2" x2="12" y2="15"/>
              </svg>
              Share Result
            </button>
          </div>
          <button class="retry-btn" id="retry-btn" style="display: none;" aria-label="Retry analysis">🔄 Retry</button>

        </div>

        <div class="history-items" id="history-items" aria-live="polite"></div>
      </div>

      <!-- History Section -->
      <div class="history-card" id="history-card" style="display: none;">
        <div class="history-header" id="history-header" role="button" aria-expanded="false" tabindex="0">
          <div class="history-title">Recent Checks (<span id="history-count">0</span>)</div>
          <svg xmlns="http://www.w3.org/2000/svg" width="20" height="20" 
            viewBox="0 0 24 24" fill="none" stroke="currentColor" stroke-width="2" 
            stroke-linecap="round" stroke-linejoin="round" class="history-toggle" id="history-toggle">
            <polyline points="6,9 12,15 18,9"/>
          </svg>
        </div>

        </div>

        <div class="history-items" id="history-items" aria-live="polite"></div>
      </div>
    </div>

    <!-- 🆕 Model Performance Dashboard -->
    <div class="dashboard-card">
      <h2>Model Performance Dashboard</h2>
      <div class="dashboard-filters">
        <label for="model-select">Choose Models:</label>
        <select id="model-select" multiple>

          <option value="Logistic Regression">Logistic Regression</option>
          <option value="Random Forest">Random Forest</option>
          <option value="LSTM">LSTM</option>

          <option value="logreg">Logistic Regression</option>
          <option value="rf">Random Forest</option>
          <option value="lstm">LSTM</option>


          <option value="Logistic Regression">Logistic Regression</option>
          <option value="Random Forest">Random Forest</option>
          <option value="LSTM">LSTM</option>
        </select>

        <label for="dataset-select">Dataset:</label>
        <select id="dataset-select">
          <option value="train">Train</option>
          <option value="test" selected>Test</option>
          <option value="valid">Validation</option>
        </select>

        <label for="metric-select">Metric:</label>
        <select id="metric-select">
          <option value="accuracy">Accuracy</option>
          <option value="precision">Precision</option>
          <option value="recall">Recall</option>
          <option value="f1">F1-Score</option>
        </select>
      </div>

      <div class="chart-box">
        <canvas id="dashboard-chart" height="300"></canvas>

      <div class="charts">
        <canvas id="confusion-matrix-chart"></canvas>
        <canvas id="roc-curve-chart"></canvas>


      </div>

      <div class="summary-box" id="summary-box">
        <h3>Summary Insights</h3>
        <p id="summary-text">Select a model to see insights...</p>

      </div>
    </div>
  </div>
  <div class="charts">
        <canvas id="confusion-matrix-chart"></canvas>
        <canvas id="roc-curve-chart"></canvas>

  <!-- Toast + Confetti -->
  <div class="toast" id="toast" role="alert" aria-live="assertive" aria-atomic="true"></div>
  <canvas id="confetti-canvas" style="position: fixed; pointer-events: none; top: 0; left: 0; width: 100%; height: 100%; z-index: 9999; display: none;"></canvas>

  <!-- Scripts -->

  <script src="script.js"></script>

  <script src="script.js"></script
    
  <!-- Flask static URL for JS -->
  <script src="{{ url_for('static', filename='js/script.js') }}"></script>

</body>
</html><|MERGE_RESOLUTION|>--- conflicted
+++ resolved
@@ -127,7 +127,7 @@
 
     <div class="container">
         <div class="header">
-<<<<<<< HEAD
+
             {% with messages = get_flashed_messages() %}
   {% if messages %}
     <ul style="color: red; font-weight: bold;">
@@ -183,10 +183,8 @@
               <span id="char-count-text">0 characters</span>
               <button type="button" class="clear-btn" id="clear-btn" aria-label="Clear text">✖️</button>
 
-{% endwith %} -->
-
-=======
->>>>>>> dac83bc9
+{% endwith %}
+
             <button class="theme-toggle" id="theme-toggle" aria-label="Toggle theme">
                 <svg xmlns="http://www.w3.org/2000/svg" width="24" height="24"
                      viewBox="0 0 24 24" fill="none" stroke="currentColor"
@@ -219,7 +217,7 @@
           </div>
         </div>
 
-<<<<<<< HEAD
+
 
         <div class="sample-inputs">
           <p>Try these examples:</p>
@@ -299,7 +297,7 @@
           <option value="test" selected>Test</option>
           <option value="valid">Validation</option>
         </select>
-=======
+
         <div class="main-card">
             <form id="prediction-form" novalidate>
                 <div class="form-group">
@@ -375,7 +373,6 @@
             </div>
             <div class="history-items" id="history-items" aria-live="polite"></div>
 
->>>>>>> dac83bc9
 
         
     <!-- 🆕 Model Performance Dashboard -->
